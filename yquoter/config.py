--- conflicted
+++ resolved
@@ -5,17 +5,11 @@
 from importlib import resources
 from typing import Dict, Any, List
 from dotenv import dotenv_values
-<<<<<<< HEAD
-from yquoter.exceptions import ConfigError
-from yquoter.logger import get_logger
-logger = get_logger(__name__)
-=======
 from yquoter.logger import get_logger
 from yquoter.exceptions import ConfigError, PathNotFoundError
 
 logger = get_logger(__name__)
 
->>>>>>> 4e3ebb85
 _config = None
 
 df_cache_path = ""  # Path of the latest cached file
@@ -77,12 +71,9 @@
 
 def get_log_root():
     """Get log root directory (with default value)"""
-<<<<<<< HEAD
     log_root = get_config().get("LOG_ROOT", ".log")
     logger.info(f"Log root directory retrieved: {log_root}")
     return log_root
-=======
-    return get_config().get("LOG_ROOT", ".log")
 
 
 def load_mapping_config() -> Dict[str, Any]:
@@ -146,5 +137,4 @@
 TUSHARE_REALTIME_MAPPING: Dict[str, str] = MAPPING_CONFIG.get('TUSHARE_REALTIME_MAPPING', {})
 
 # Mapping for EastMoney K-line spider
-EASTMONEY_KLINE_MAPPING: Dict[str, str] = MAPPING_CONFIG.get('EASTMONEY_KLINE_MAPPING', {})
->>>>>>> 4e3ebb85
+EASTMONEY_KLINE_MAPPING: Dict[str, str] = MAPPING_CONFIG.get('EASTMONEY_KLINE_MAPPING', {})