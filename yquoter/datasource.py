--- conflicted
+++ resolved
@@ -17,38 +17,25 @@
 logger = get_logger(__name__)
 
 # 统一标准列, DataFrame格式要求
-<<<<<<< HEAD
-_REQUIRED_COLUMNS = ["date", "open", "high", "low", "close", "volume", "change", "turnover"]
-
-
-def _validate_dataframe(df: pd.DataFrame):
-    """检查返回的 DataFrame 是否符合规范"""
+_REQUIRED_COLUMNS_BASIC = ["date", "open", "high", "low", "close", "volume", "amount"]
+_REQUIRED_COLUMNS_FULL = ["date", "open", "high", "low", "close", "volume", "amount", "change%", "turnover%", "change", "amplitude%"]
+def _validate_dataframe(df: pd.DataFrame, fields: str) -> pd.DataFrame:
     if df is None or df.empty:
         raise DataFormatError("数据源返回为空或解析失败，无法进行校验。")
-
-    missing = [col for col in _REQUIRED_COLUMNS if col not in df.columns]
+    missing = None
+    _REQUIRED_COLUMNS = None
+    if fields == "full":
+        missing = [col for col in _REQUIRED_COLUMNS_FULL if col not in df.columns]
+        _REQUIRED_COLUMNS = _REQUIRED_COLUMNS_FULL
+    elif fields == "basic":
+        missing = [col for col in _REQUIRED_COLUMNS_BASIC if col not in df.columns]
+        _REQUIRED_COLUMNS = _REQUIRED_COLUMNS_BASIC
     if missing:
         # 【修改点】抛出更具体的 DataFormatError，而不是通用的 ValueError
         raise DataFormatError(f"数据源返回格式错误：缺少字段 {missing}, 需要包含 {_REQUIRED_COLUMNS}")
-=======
-_REQUIRED_COLUMNS_BASIC = ["date", "open", "high", "low", "close", "volume", "amount"]
-_REQUIRED_COLUMNS_FULL = ["date", "open", "high", "low", "close", "volume", "amount", "change%", "turnover%", "change", "amplitude%"]
-def _validate_dataframe(df: pd.DataFrame, field: str) -> pd.DataFrame:
-    """检查返回的 DataFrame 是否符合规范"""
-    missing = None
-    _REQUIRED_COLUMNS = None
-    if field == "full":
-        missing = [col for col in _REQUIRED_COLUMNS_FULL if col not in df.columns]
-        _REQUIRED_COLUMNS = _REQUIRED_COLUMNS_FULL
-    elif field == "basic":
-        missing = [col for col in _REQUIRED_COLUMNS_BASIC if col not in df.columns]
-        _REQUIRED_COLUMNS = _REQUIRED_COLUMNS_BASIC
-    if missing:
-        raise ValueError(f"数据源返回格式错误：缺少字段 {missing}, 需要包含 {_REQUIRED_COLUMNS}")
     df = df[_REQUIRED_COLUMNS]
-    if field == "full":
+    if fields == "full":
         print("Warning:full模式下直接print可能会导致输出被折叠,可通过pd.set_option调整")
->>>>>>> 3eb97733
     return df
 
 
@@ -91,17 +78,6 @@
 
 
 def get_stock_history(
-<<<<<<< HEAD
-        market: str,
-        code: str,
-        start: str,
-        end: str,
-        source: Optional[str] = None,
-        freq: Optional[str] = None,
-        klt: int = 101,
-        fqt: int = 1,
-        **kwargs
-=======
     market: str,
     code: str,
     start: str,
@@ -110,9 +86,8 @@
     freq: Optional[str] = None,
     klt: int = 101,
     fqt: int = 1,
-    field: str = "basic",
+    fields: str = "basic",
     **kwargs
->>>>>>> 3eb97733
 ) -> pd.DataFrame:
     """
     统一数据接口：
@@ -187,7 +162,6 @@
     sig = inspect.signature(func)
     filtered_params = {k: v for k, v in params.items() if k in sig.parameters}
 
-<<<<<<< HEAD
     try:
         # 【修改点】为实时数据获取增加异常捕获，统一封装成 DataFetchError
         # 这样做可以屏蔽底层数据源（爬虫、API）的各种具体异常（如网络错误、解析错误）
@@ -202,15 +176,7 @@
         save_cache(cache_path, df)  # 若保存失败，save_cache会抛出CacheSaveError
 
     # 4. 校验输出并返回
-    return _validate_dataframe(df)
-=======
-    df = func(**filtered_params)
-    # 存缓存
-    save_cache(cache_path, df)
-    # 校验输出
-
-    return _validate_dataframe(df, field)
->>>>>>> 3eb97733
+    return _validate_dataframe(df, fields)
 
 
 def get_stock_realtime(
